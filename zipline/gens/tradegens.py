--- conflicted
+++ resolved
@@ -4,11 +4,6 @@
 """
 import random
 import pytz
-from copy import copy
-
-import pandas as pd
-from zipline import ndict
-from zipline.protocol import DATASOURCE_TYPE
 
 from itertools import chain, cycle, ifilter, izip, repeat
 from datetime import datetime, timedelta
@@ -83,7 +78,6 @@
         self.sids = kwargs.get('sids', [1, 2])
         self.start = kwargs.get('start', datetime(2008, 6, 6, 15, tzinfo = pytz.utc))
         self.delta = kwargs.get('delta', timedelta(minutes = 1))
-        self.concurrent = kwargs.get('concurrent', False)
 
         # Default to None for event_list and filter.
         self.event_list = kwargs.get('event_list')
@@ -112,15 +106,10 @@
             yield event
 
     def create_fresh_generator(self):
+
         if self.event_list:
-<<<<<<< HEAD
-            for event in self.event_list:
-                event['source_id'] = self.get_hash()
-            unfiltered = (event for event in self.event_list)
-=======
             event_gen = (event for event in self.event_list)
             unfiltered = self.update_source_id(event_gen)
->>>>>>> 88c31e7a
 
         # Set up iterators for each expected field.
         else:
@@ -147,6 +136,7 @@
             volumes = mock_volumes(self.count)
 
             sids = cycle(self.sids)
+
             # Combine the iterators into a single iterator of arguments
             arg_gen = izip(sids, prices, volumes, dates)
 
